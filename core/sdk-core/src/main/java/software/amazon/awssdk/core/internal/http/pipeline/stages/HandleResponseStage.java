/*
 * Copyright 2010-2018 Amazon.com, Inc. or its affiliates. All Rights Reserved.
 *
 * Licensed under the Apache License, Version 2.0 (the "License").
 * You may not use this file except in compliance with the License.
 * A copy of the License is located at
 *
 *  http://aws.amazon.com/apache2.0
 *
 * or in the "license" file accompanying this file. This file is distributed
 * on an "AS IS" BASIS, WITHOUT WARRANTIES OR CONDITIONS OF ANY KIND, either
 * express or implied. See the License for the specific language governing
 * permissions and limitations under the License.
 */

package software.amazon.awssdk.core.internal.http.pipeline.stages;

import java.io.IOException;
import java.util.Optional;
import org.slf4j.Logger;
import org.slf4j.LoggerFactory;
import software.amazon.awssdk.annotations.ReviewBeforeRelease;
import software.amazon.awssdk.annotations.SdkInternalApi;
import software.amazon.awssdk.core.SdkStandardLogger;
import software.amazon.awssdk.core.exception.RetryableException;
import software.amazon.awssdk.core.exception.SdkClientException;
import software.amazon.awssdk.core.exception.SdkException;
import software.amazon.awssdk.core.http.HttpResponseHandler;
import software.amazon.awssdk.core.internal.Response;
import software.amazon.awssdk.core.internal.http.RequestExecutionContext;
import software.amazon.awssdk.core.internal.http.pipeline.RequestPipeline;
import software.amazon.awssdk.http.SdkHttpFullResponse;
import software.amazon.awssdk.utils.IoUtils;

/**
 * Unmarshalls an HTTP response into either a successful response POJO, or into a (possibly modeled) exception. Returns a wrapper
 * {@link Response} object which may contain either the unmarshalled success POJO, or the unmarshalled exception.
 *
 * @param <OutputT> Type of successful unmarshalled POJO.
 */
@ReviewBeforeRelease("Should this be broken up? It's doing quite a lot...")
@SdkInternalApi
public class HandleResponseStage<OutputT> implements RequestPipeline<SdkHttpFullResponse, Response<OutputT>> {
    private static final Logger log = LoggerFactory.getLogger(HandleResponseStage.class);

    private final HttpResponseHandler<OutputT> successResponseHandler;
    private final HttpResponseHandler<? extends SdkException> errorResponseHandler;

    public HandleResponseStage(HttpResponseHandler<OutputT> successResponseHandler,
                               HttpResponseHandler<? extends SdkException> errorResponseHandler) {
        this.successResponseHandler = successResponseHandler;
        this.errorResponseHandler = errorResponseHandler;
    }

    @Override
    public Response<OutputT> execute(SdkHttpFullResponse httpResponse, RequestExecutionContext context) throws Exception {
        boolean didRequestFail = true;
        try {
            Response<OutputT> response = handleResponse(httpResponse, context);
            didRequestFail = response.isFailure();
            return response;
        } finally {
            closeInputStreamIfNeeded(httpResponse, didRequestFail);
        }
    }

    private Response<OutputT> handleResponse(SdkHttpFullResponse httpResponse,
                                             RequestExecutionContext context)
            throws IOException, InterruptedException {
        if (httpResponse.isSuccessful()) {
            OutputT response = handleSuccessResponse(httpResponse, context);
            return Response.fromSuccess(response, httpResponse);
        } else {
            return Response.fromFailure(handleErrorResponse(httpResponse, context), httpResponse);
        }
    }

    /**
     * Handles a successful response from a service call by unmarshalling the results using the
     * specified response handler.
     *
     * @return The contents of the response, unmarshalled using the specified response handler.
     * @throws IOException If any problems were encountered reading the response contents from
     *                     the HTTP method object.
     */
<<<<<<< HEAD
    private OutputT handleSuccessResponse(HttpResponse httpResponse, RequestExecutionContext context)
            throws IOException, InterruptedException {
        try {
            SdkStandardLogger.REQUEST_LOGGER.debug(() -> "Received successful response: " + httpResponse.getStatusCode());
=======
    private OutputT handleSuccessResponse(SdkHttpFullResponse httpResponse, RequestExecutionContext context)
            throws IOException, InterruptedException {
        try {
            SdkStandardLogger.REQUEST_LOGGER.debug(() -> "Received successful response: " + httpResponse.statusCode());
>>>>>>> 968eeab7
            return successResponseHandler.handle(httpResponse, context.executionAttributes());
        } catch (IOException | InterruptedException | RetryableException e) {
            throw e;
        } catch (Exception e) {
            if (e instanceof SdkException && ((SdkException) e).retryable()) {
                throw (SdkException) e;
            }

            String errorMessage =
                    "Unable to unmarshall response (" + e.getMessage() + "). Response Code: "
                    + httpResponse.statusCode() + ", Response Text: " + httpResponse.statusText().orElse(null);
            throw SdkClientException.builder().message(errorMessage).cause(e).build();
        }
    }

    /**
     * Responsible for handling an error response, including unmarshalling the error response
     * into the most specific exception type possible, and throwing the exception.
     *
     * @throws IOException If any problems are encountering reading the error response.
     */
    private SdkException handleErrorResponse(SdkHttpFullResponse httpResponse,
                                             RequestExecutionContext context)
            throws IOException, InterruptedException {
        try {
            SdkException exception = errorResponseHandler.handle(httpResponse, context.executionAttributes());
            exception.fillInStackTrace();
            SdkStandardLogger.REQUEST_LOGGER.debug(() -> "Received error response: " + exception);
            return exception;
        } catch (InterruptedException | IOException e) {
            throw e;
        } catch (Exception e) {
            String errorMessage = String.format("Unable to unmarshall error response (%s). " +
                                                "Response Code: %d, Response Text: %s", e.getMessage(),
                                                httpResponse.statusCode(), httpResponse.statusText().orElse("null"));
            throw SdkClientException.builder().message(errorMessage).cause(e).build();
        }
    }

    /**
     * Close the input stream if required.
     */
    private void closeInputStreamIfNeeded(SdkHttpFullResponse httpResponse,
                                          boolean didRequestFail) {
        // Always close on failed requests. Close on successful unless streaming operation.
        if (didRequestFail || !successResponseHandler.needsConnectionLeftOpen()) {
            Optional.ofNullable(httpResponse)
                    .flatMap(SdkHttpFullResponse::content) // If no content, no need to close
                    .ifPresent(s -> IoUtils.closeQuietly(s, log));
        }
    }
}<|MERGE_RESOLUTION|>--- conflicted
+++ resolved
@@ -83,17 +83,10 @@
      * @throws IOException If any problems were encountered reading the response contents from
      *                     the HTTP method object.
      */
-<<<<<<< HEAD
-    private OutputT handleSuccessResponse(HttpResponse httpResponse, RequestExecutionContext context)
-            throws IOException, InterruptedException {
-        try {
-            SdkStandardLogger.REQUEST_LOGGER.debug(() -> "Received successful response: " + httpResponse.getStatusCode());
-=======
     private OutputT handleSuccessResponse(SdkHttpFullResponse httpResponse, RequestExecutionContext context)
             throws IOException, InterruptedException {
         try {
             SdkStandardLogger.REQUEST_LOGGER.debug(() -> "Received successful response: " + httpResponse.statusCode());
->>>>>>> 968eeab7
             return successResponseHandler.handle(httpResponse, context.executionAttributes());
         } catch (IOException | InterruptedException | RetryableException e) {
             throw e;
