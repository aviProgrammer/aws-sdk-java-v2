--- conflicted
+++ resolved
@@ -40,12 +40,8 @@
 import software.amazon.awssdk.codegen.poet.client.specs.ProtocolSpec;
 import software.amazon.awssdk.core.client.handler.AsyncClientHandler;
 import software.amazon.awssdk.core.internal.client.config.SdkClientConfiguration;
-<<<<<<< HEAD
-import software.amazon.awssdk.core.util.CompletableFutures;
+import software.amazon.awssdk.utils.CompletableFutureUtils;
 import software.amazon.awssdk.utils.FunctionalUtils;
-=======
-import software.amazon.awssdk.utils.CompletableFutureUtils;
->>>>>>> bbb2a963
 
 public final class AsyncClientClass extends AsyncClientInterface {
     private final IntermediateModel model;
@@ -144,7 +140,6 @@
                                        .orElseGet(() -> protocolSpec.responseHandler(opModel)))
                           .addCode(protocolSpec.errorResponseHandler(opModel))
                           .addCode(protocolSpec.asyncExecutionHandler(opModel))
-<<<<<<< HEAD
                .endControlFlow()
                .beginControlFlow("catch ($T t)", Throwable.class);
 
@@ -155,12 +150,7 @@
                                  "() -> $L.exceptionOccurred(t))", paramName);
         }
 
-        return builder.addStatement("return $T.failedFuture(t)", CompletableFutures.class)
-=======
-                      .endControlFlow()
-                      .beginControlFlow("catch ($T t)", Throwable.class)
-                          .addStatement("return $T.failedFuture(t)", CompletableFutureUtils.class)
->>>>>>> bbb2a963
+        return builder.addStatement("return $T.failedFuture(t)", CompletableFutureUtils.class)
                       .endControlFlow();
     }
 
